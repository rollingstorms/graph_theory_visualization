--- conflicted
+++ resolved
@@ -35,13 +35,9 @@
         from graph_utils import default_graph
         graph_data = default_graph()
     if tab == 'tab-graph':
-<<<<<<< HEAD
-        # Graph Tools: Graph visualization with generator and node/edge controls
-=======
         # Only return the visualization area. All controls are created once in
         # ``eigen_app.py`` and shown/hidden via wrappers, so duplicating them
         # here leads to Dash ID conflicts.
->>>>>>> 56cf5e9e
         return html.Div([
             graph_visualization_layout(graph_data)
         ])
@@ -58,12 +54,10 @@
             except CustomClusteringError as exc:
                 print(exc)
                 cluster_labels, y_prime = None, None
-<<<<<<< HEAD
-        # Show graph with clustering controls
-=======
+
         # Only show the main graph. The associated controls are provided by the
         # global wrappers defined in ``eigen_app.py``.
->>>>>>> 56cf5e9e
+        
         return html.Div([
             dcc.Graph(id="graph", style={"height": "60vh"})
         ])
